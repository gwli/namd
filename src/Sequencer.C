--- conflicted
+++ resolved
@@ -2256,13 +2256,9 @@
 #endif
 D_MSG("submitReductions()");
     submitReductions(step);
-<<<<<<< HEAD
 //    print_vel_AOS(patch->atom.begin(), 0, patch->numAtoms);
 #ifndef UPPER_BOUND
-    if(traceIsOn()){
-=======
     if(0){ // if(traceIsOn()){
->>>>>>> 3569642f
         traceUserEvent(eventEndOfTimeStep);
         sprintf(traceNote, "%s%d",tracePrefix,step); 
         traceUserSuppliedNote(traceNote);
